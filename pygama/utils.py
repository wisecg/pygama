--- conflicted
+++ resolved
@@ -5,7 +5,6 @@
 import numpy as np
 import matplotlib.pyplot as plt
 
-<<<<<<< HEAD
 def get_dataset_from_cmdline(args, run_db, cal_db):
     """
     make it easier to call this from argparse:
@@ -31,13 +30,6 @@
 def sh(cmd, sh=False):
     """
     input a shell command as you would type it on the command line.
-=======
-
-def get_decoders(object_info=None):
-    """ 
-    Find all the active pygama data takers that inherit from DataTaker.
-    This only works if the subclasses have been imported.
->>>>>>> e30e8863
     """
     decoders = []
     for sub in DataTaker.__subclasses__():
