#!/usr/bin/env python3
import sys, json
import numpy as np
import argparse

from pygama.dsp.ProcessingChain import ProcessingChain
from pygama.dsp.processors import *
from pygama.dsp.units import *

from pygama.io import lh5


parser = argparse.ArgumentParser(description=
"""Process a tier 1 LH5 file and produce a tier 2 LH5 file. This entails running
sequence of DSP transforms to calculate un-calibrated parameters.""")

arg = par.add_argument
arg('file', help="Input (tier 1) LH5 file.")
arg('-o', '--output',
                    help="Name of output file. By default, output to ./t2_[input file name].")

arg('-v', '--verbose', default=2, type=int,
                    help="Verbosity level: 0=silent, 1=basic warnings, 2=verbose output, 3=debug. Default is 2.")

arg('-b', '--block', default=8, type=int,
                    help="Number of waveforms to process simultaneously. Default is 8")

arg('-c', '--chunk', default=256, type=int,
                    help="Number of waveforms to read from disk at a time. Default is 256. THIS IS NOT IMPLEMENTED YET!")

<<<<<<< HEAD
arg('-g', '--group', default='daqdata',
                    help="Name of group in LH5 file. Default is daqdata.")
=======
parser.add_argument('-g', '--group', default='',
                    help="Name of group in LH5 file. By default process all base groups. Supports wildcards.")

>>>>>>> 4d99bc14
args = parser.parse_args()

lh5_in = lh5.Store()
groups = lh5_in.ls(args.file, args.group)
out = args.output
if out is None:
    out = 't2_'+args.file[args.file.rfind('/')+1:].replace('t1_', '')

for group in groups:
    print("Processing: " + args.file + '/' + group)
    #data = lh5_in.read_object(args.group, args.file, 0, args.chunk)
    data = lh5_in.read_object(group, args.file)
    
    wf_in = data['waveform']['values'].nda
    dt = data['waveform']['dt'].nda[0] * unit_parser.parse_unit(data['waveform']['dt'].attrs['units'])
    
    # Set up processing chain
    proc = ProcessingChain(block_width=args.block, clock_unit=dt, verbosity=args.verbose)
    
    proc.add_input_buffer("wf", wf_in, dtype='float32')
    
    # Basic Filters
    proc.add_processor(mean_stdev, "wf[0:1000]", "bl", "bl_sig")
    proc.add_processor(np.subtract, "wf", "bl", "wf_blsub")
    proc.add_processor(pole_zero, "wf_blsub", 145*us, "wf_pz")
    proc.add_processor(trap_norm, "wf_pz", 10*us, 5*us, "wf_trap")
    proc.add_processor(asymTrapFilter, "wf_pz", 0.05*us, 2*us, 4*us, "wf_atrap")
    
    # Timepoint calculation
    proc.add_processor(np.argmax, "wf_blsub", 1, "t_max", signature='(n),()->()', types=['fi->i'])
    proc.add_processor(time_point_frac, "wf_blsub", 0.95, "t_max", "tp_95")
    proc.add_processor(time_point_frac, "wf_blsub", 0.8, "t_max", "tp_80")
    proc.add_processor(time_point_frac, "wf_blsub", 0.5, "t_max", "tp_50")
    proc.add_processor(time_point_frac, "wf_blsub", 0.2, "t_max", "tp_20")
    proc.add_processor(time_point_frac, "wf_blsub", 0.05, "t_max", "tp_05")
    proc.add_processor(time_point_thresh, "wf_atrap[0:2000]", 0, "tp_0")
    
    # Energy calculation
    proc.add_processor(np.amax, "wf_trap", 1, "trapEmax", signature='(n),()->()', types=['fi->f'])
    proc.add_processor(fixed_time_pickoff, "wf_trap", "tp_0+(5*us+9*us)", "trapEftp")
    proc.add_processor(trap_pickoff, "wf_pz", 1.5*us, 0, "tp_0", "ct_corr")
    
    # Current calculation
    proc.add_processor(avg_current, "wf_pz", 10, "curr(len(wf_pz)-10, f)")
    proc.add_processor(np.amax, "curr", 1, "curr_amp", signature='(n),()->()', types=['fi->f'])
    proc.add_processor(np.divide, "curr_amp", "trapEftp", "aoe")
    
    # DCR calculation: use slope using 1000 samples apart and averaging 200
    # samples, with the start 1.5 us offset from t0
    proc.add_processor(trap_pickoff, "wf_pz", 200, 1000, "tp_0+1.5*us", "dcr_unnorm")
    proc.add_processor(np.divide, "dcr_unnorm", "trapEftp", "dcr")

    # Tail slope. Basically the same as DCR, except with no PZ correction
    proc.add_processor(linear_fit, "wf_blsub[3000:]", "wf_b", "wf_m")
    proc.add_processor(np.divide, "-wf_b", "wf_m", "tail_rc")
    
    # Set up the LH5 output
    lh5_out = lh5.Table(size=proc._buffer_len)
    lh5_out.add_field("trapEmax", lh5.Array(proc.get_output_buffer("trapEmax"), attrs={"units":"ADC"}))
    lh5_out.add_field("trapEftp", lh5.Array(proc.get_output_buffer("trapEftp"), attrs={"units":"ADC"}))
    lh5_out.add_field("ct_corr", lh5.Array(proc.get_output_buffer("ct_corr"), attrs={"units":"ADC*ns"}))
    lh5_out.add_field("bl", lh5.Array(proc.get_output_buffer("bl"), attrs={"units":"ADC"}))
    lh5_out.add_field("bl_sig", lh5.Array(proc.get_output_buffer("bl_sig"), attrs={"units":"ADC"}))
    lh5_out.add_field("A", lh5.Array(proc.get_output_buffer("curr_amp"), attrs={"units":"ADC"}))
    lh5_out.add_field("AoE", lh5.Array(proc.get_output_buffer("aoe"), attrs={"units":"ADC"}))
    lh5_out.add_field("dcr", lh5.Array(proc.get_output_buffer("dcr"), attrs={"units":"ADC"}))
    
    lh5_out.add_field("tp_max", lh5.Array(proc.get_output_buffer("tp_95", unit=us), attrs={"units":"us"}))
    lh5_out.add_field("tp_95", lh5.Array(proc.get_output_buffer("tp_95", unit=us), attrs={"units":"us"}))
    lh5_out.add_field("tp_80", lh5.Array(proc.get_output_buffer("tp_80", unit=us), attrs={"units":"us"}))
    lh5_out.add_field("tp_50", lh5.Array(proc.get_output_buffer("tp_50", unit=us), attrs={"units":"us"}))
    lh5_out.add_field("tp_20", lh5.Array(proc.get_output_buffer("tp_20", unit=us), attrs={"units":"us"}))
    lh5_out.add_field("tp_05", lh5.Array(proc.get_output_buffer("tp_05", unit=us), attrs={"units":"us"}))
    lh5_out.add_field("tp_0", lh5.Array(proc.get_output_buffer("tp_0", unit=us), attrs={"units":"us"}))
    lh5_out.add_field("tail_rc", lh5.Array(proc.get_output_buffer("tail_rc", unit=us), attrs={"units":"us"}))
    
    proc.execute()
    
    groupname = group[:group.rfind('/')+1]+"data"
    print("Writing to: " + out + "/" + groupname)
    lh5_in.write_object(lh5_out, groupname, out)<|MERGE_RESOLUTION|>--- conflicted
+++ resolved
@@ -28,14 +28,8 @@
 arg('-c', '--chunk', default=256, type=int,
                     help="Number of waveforms to read from disk at a time. Default is 256. THIS IS NOT IMPLEMENTED YET!")
 
-<<<<<<< HEAD
-arg('-g', '--group', default='daqdata',
-                    help="Name of group in LH5 file. Default is daqdata.")
-=======
-parser.add_argument('-g', '--group', default='',
+arg('-g', '--group', default='',
                     help="Name of group in LH5 file. By default process all base groups. Supports wildcards.")
-
->>>>>>> 4d99bc14
 args = parser.parse_args()
 
 lh5_in = lh5.Store()
@@ -48,22 +42,22 @@
     print("Processing: " + args.file + '/' + group)
     #data = lh5_in.read_object(args.group, args.file, 0, args.chunk)
     data = lh5_in.read_object(group, args.file)
-    
+
     wf_in = data['waveform']['values'].nda
     dt = data['waveform']['dt'].nda[0] * unit_parser.parse_unit(data['waveform']['dt'].attrs['units'])
-    
+
     # Set up processing chain
     proc = ProcessingChain(block_width=args.block, clock_unit=dt, verbosity=args.verbose)
-    
+
     proc.add_input_buffer("wf", wf_in, dtype='float32')
-    
+
     # Basic Filters
     proc.add_processor(mean_stdev, "wf[0:1000]", "bl", "bl_sig")
     proc.add_processor(np.subtract, "wf", "bl", "wf_blsub")
     proc.add_processor(pole_zero, "wf_blsub", 145*us, "wf_pz")
     proc.add_processor(trap_norm, "wf_pz", 10*us, 5*us, "wf_trap")
     proc.add_processor(asymTrapFilter, "wf_pz", 0.05*us, 2*us, 4*us, "wf_atrap")
-    
+
     # Timepoint calculation
     proc.add_processor(np.argmax, "wf_blsub", 1, "t_max", signature='(n),()->()', types=['fi->i'])
     proc.add_processor(time_point_frac, "wf_blsub", 0.95, "t_max", "tp_95")
@@ -72,17 +66,17 @@
     proc.add_processor(time_point_frac, "wf_blsub", 0.2, "t_max", "tp_20")
     proc.add_processor(time_point_frac, "wf_blsub", 0.05, "t_max", "tp_05")
     proc.add_processor(time_point_thresh, "wf_atrap[0:2000]", 0, "tp_0")
-    
+
     # Energy calculation
     proc.add_processor(np.amax, "wf_trap", 1, "trapEmax", signature='(n),()->()', types=['fi->f'])
     proc.add_processor(fixed_time_pickoff, "wf_trap", "tp_0+(5*us+9*us)", "trapEftp")
     proc.add_processor(trap_pickoff, "wf_pz", 1.5*us, 0, "tp_0", "ct_corr")
-    
+
     # Current calculation
     proc.add_processor(avg_current, "wf_pz", 10, "curr(len(wf_pz)-10, f)")
     proc.add_processor(np.amax, "curr", 1, "curr_amp", signature='(n),()->()', types=['fi->f'])
     proc.add_processor(np.divide, "curr_amp", "trapEftp", "aoe")
-    
+
     # DCR calculation: use slope using 1000 samples apart and averaging 200
     # samples, with the start 1.5 us offset from t0
     proc.add_processor(trap_pickoff, "wf_pz", 200, 1000, "tp_0+1.5*us", "dcr_unnorm")
@@ -91,7 +85,7 @@
     # Tail slope. Basically the same as DCR, except with no PZ correction
     proc.add_processor(linear_fit, "wf_blsub[3000:]", "wf_b", "wf_m")
     proc.add_processor(np.divide, "-wf_b", "wf_m", "tail_rc")
-    
+
     # Set up the LH5 output
     lh5_out = lh5.Table(size=proc._buffer_len)
     lh5_out.add_field("trapEmax", lh5.Array(proc.get_output_buffer("trapEmax"), attrs={"units":"ADC"}))
@@ -102,7 +96,7 @@
     lh5_out.add_field("A", lh5.Array(proc.get_output_buffer("curr_amp"), attrs={"units":"ADC"}))
     lh5_out.add_field("AoE", lh5.Array(proc.get_output_buffer("aoe"), attrs={"units":"ADC"}))
     lh5_out.add_field("dcr", lh5.Array(proc.get_output_buffer("dcr"), attrs={"units":"ADC"}))
-    
+
     lh5_out.add_field("tp_max", lh5.Array(proc.get_output_buffer("tp_95", unit=us), attrs={"units":"us"}))
     lh5_out.add_field("tp_95", lh5.Array(proc.get_output_buffer("tp_95", unit=us), attrs={"units":"us"}))
     lh5_out.add_field("tp_80", lh5.Array(proc.get_output_buffer("tp_80", unit=us), attrs={"units":"us"}))
@@ -111,9 +105,9 @@
     lh5_out.add_field("tp_05", lh5.Array(proc.get_output_buffer("tp_05", unit=us), attrs={"units":"us"}))
     lh5_out.add_field("tp_0", lh5.Array(proc.get_output_buffer("tp_0", unit=us), attrs={"units":"us"}))
     lh5_out.add_field("tail_rc", lh5.Array(proc.get_output_buffer("tail_rc", unit=us), attrs={"units":"us"}))
-    
+
     proc.execute()
-    
+
     groupname = group[:group.rfind('/')+1]+"data"
     print("Writing to: " + out + "/" + groupname)
     lh5_in.write_object(lh5_out, groupname, out)