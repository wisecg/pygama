--- conflicted
+++ resolved
@@ -84,12 +84,8 @@
         for obj in gc.get_objects():
             try:
                 if isinstance(obj, ORFlashCamADCWaveformDecoder): objs.append(obj)
-<<<<<<< HEAD
-            except ReferenceError: 
+            except ReferenceError:
                 # avoids "weakly-referenced object no longer exists"
-=======
-            except ReferenceError:
->>>>>>> fac7e3fd
                 pass
         if len(objs) != 1:
             log.warning(f'Got {len(objs)} ORFlashCamADCWaveformDecoders in memory!')
